--- conflicted
+++ resolved
@@ -71,54 +71,6 @@
       }
     }
   }
-  
-<<<<<<< HEAD
-  void _clearError() {
-    setState(() {
-      _errorMessage = null;
-    });
-  }
-  
-  Future<void> _editSite(int siteId) async {
-    try {
-      LoggingService.debug('StatisticsScreen: Fetching site $siteId for editing');
-      
-      // Fetch the complete Site object
-      final site = await _databaseService.getSite(siteId);
-      if (site == null) {
-        LoggingService.warning('StatisticsScreen: Site $siteId not found');
-        return;
-      }
-      
-      if (!mounted) return;
-      
-      // Navigate to site map screen
-      await Navigator.of(context).push(
-        MaterialPageRoute(
-          builder: (context) => const EditSiteScreen(),
-        ),
-      );
-      
-      // Refresh statistics after returning from site map
-      if (mounted) {
-        await _loadAllStatistics();
-      }
-    } catch (e) {
-      LoggingService.error('StatisticsScreen: Failed to edit site', e);
-      if (mounted) {
-        ScaffoldMessenger.of(context).showSnackBar(
-          SnackBar(
-            content: Text('Failed to edit site: $e'),
-            backgroundColor: Colors.red,
-          ),
-        );
-      }
-    }
-  }
-  
-  
-=======
->>>>>>> 81c6b84c
   
   @override
   Widget build(BuildContext context) {
